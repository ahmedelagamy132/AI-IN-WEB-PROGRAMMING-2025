"""Service helpers for Gemini-powered features exposed by the FastAPI app.

The teaching labs encourage a service layer that contains the business logic
for each feature. Routers stay thin while services interact with third-party
SDKs or databases. This module demonstrates that pattern for Gemini requests.
"""

from __future__ import annotations

import os
from functools import lru_cache
from typing import List

try:  # Import the Gemini SDK lazily so unit tests can run without the package.
    import google.generativeai as genai
except ImportError as exc:  # pragma: no cover - handled during runtime usage.
    genai = None  # type: ignore[assignment]
    _IMPORT_ERROR = exc
else:
    _IMPORT_ERROR = None


class GeminiServiceError(RuntimeError):
    """Raised when the Gemini helper cannot fulfill a request."""


def _require_api_key() -> str:
    """Read the API key from the environment and raise a descriptive error."""

    api_key = os.getenv("GEMINI_API_KEY")
    if not api_key:
        raise GeminiServiceError(
            "GEMINI_API_KEY is not configured. Add it to backend/.env before calling the service."
        )
    return api_key


@lru_cache(maxsize=1)
def _configure_client(api_key: str) -> bool:
    """Configure the global Gemini client once per process."""

    if genai is None:  # pragma: no cover - depends on optional dependency.
        raise GeminiServiceError(
            "google-generativeai is not installed. Run `pip install google-generativeai` to enable the feature."
        ) from _IMPORT_ERROR

    genai.configure(api_key=api_key)
    return True


def _parse_outline_lines(raw_outline: str) -> List[str]:
    """Convert the model response into a clean list of outline bullet points."""

    lines: List[str] = []
    for line in raw_outline.splitlines():
        cleaned = line.strip()
        if not cleaned:
            continue
        # Remove leading numbering/bullet characters that models often return.
        cleaned = cleaned.lstrip("-*•0123456789. \t")
        if cleaned:
            lines.append(cleaned)
    return lines


def generate_lesson_outline(topic: str, model: str | None = None) -> dict[str, str | list[str]]:
    """Generate a course outline for the requested topic using Gemini."""

    normalized_topic = topic.strip()
    if not normalized_topic:
        raise ValueError("Topic must not be empty.")

    api_key = _require_api_key()
    _configure_client(api_key)

    selected_model = model or os.getenv("GEMINI_MODEL", "gemini-2.5-flash")
    try:
        generative_model = genai.GenerativeModel(selected_model)
        prompt = (
            "You are helping an instructor design a web programming lesson. "
            "Return a concise outline with 3-5 bullet points that cover the key "
            "concepts for the topic: "
            f"{normalized_topic}."
        )
        response = generative_model.generate_content(prompt)
        outline_text = getattr(response, "text", "").strip()
    except Exception as exc:  # pragma: no cover - depends on remote API.
        raw_message = str(exc).strip()
<<<<<<< HEAD
        if raw_message:
            detail = f": {raw_message}"
        else:
            fallback = exc.__class__.__name__
            detail = f": {fallback}"
=======
        detail = f": {raw_message}" if raw_message else ""
>>>>>>> 4cf869ee
        raise GeminiServiceError(
            f"Failed to generate lesson outline{detail}."
        ) from exc

    outline = _parse_outline_lines(outline_text) if outline_text else []
    return {"topic": normalized_topic, "outline": outline}<|MERGE_RESOLUTION|>--- conflicted
+++ resolved
@@ -86,15 +86,11 @@
         outline_text = getattr(response, "text", "").strip()
     except Exception as exc:  # pragma: no cover - depends on remote API.
         raw_message = str(exc).strip()
-<<<<<<< HEAD
         if raw_message:
             detail = f": {raw_message}"
         else:
             fallback = exc.__class__.__name__
             detail = f": {fallback}"
-=======
-        detail = f": {raw_message}" if raw_message else ""
->>>>>>> 4cf869ee
         raise GeminiServiceError(
             f"Failed to generate lesson outline{detail}."
         ) from exc
